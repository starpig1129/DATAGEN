--- conflicted
+++ resolved
@@ -1,12 +1,7 @@
-<<<<<<< HEAD
-from typing import Sequence, TypedDict, Dict, Any
-from dataclasses import dataclass,field
-=======
 from langchain_core.messages import BaseMessage
 from typing import Sequence, TypedDict
 from pydantic import BaseModel, Field
 
->>>>>>> cb6f3731
 class State(TypedDict):
     """TypedDict for the entire state structure."""
     # The sequence of messages exchanged in the conversation
@@ -41,12 +36,6 @@
     
     # The identifier of the agent who sent the last message
     sender: str = ""
-<<<<<<< HEAD
-    
-from pydantic.v1 import BaseModel, Field
-=======
-
->>>>>>> cb6f3731
 class NoteState(BaseModel):
     class Config:
         arbitrary_types_allowed = True
@@ -57,11 +46,7 @@
         return schema
 
     """Pydantic model for the entire state structure."""
-<<<<<<< HEAD
-    messages: Sequence[Dict[str, Any]] = Field(default_factory=list,description="List of message dictionaries")
-=======
     messages: Sequence[BaseMessage] = Field(default_factory=list, description="List of message dictionaries")
->>>>>>> cb6f3731
     hypothesis: str = Field(default="", description="Current research hypothesis")
     process: str = Field(default="", description="Current research process")
     process_decision: str = Field(default="", description="Decision about the next process step")
