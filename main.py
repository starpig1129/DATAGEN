--- conflicted
+++ resolved
@@ -1,7 +1,4 @@
-<<<<<<< HEAD
-=======
 import sys
->>>>>>> c4c6fa29
 import os
 
 from src.system import MultiAgentSystem
